import PIL
from PIL import Image
from typing import List, Dict

import torch
import torch.nn as nn
import torchvision.transforms as transforms
from torch.utils.data import Dataset as TorchDataset

<<<<<<< HEAD
from . import clip
from .utils import *
=======
import clip
from utils import *
# from . import clip
# from .utils import *
>>>>>>> 702eef4b


class DatasetWrapper(TorchDataset):
    def __init__(self, data_source, input_size, transform=None, is_train=False,
                 return_img0=False, k_tfm=1):
        self.data_source = data_source
        self.transform = transform # accept list (tuple) as input
        self.is_train = is_train
        # Augmenting an image K>1 times is only allowed during training
        self.k_tfm = k_tfm if is_train else 1
        self.return_img0 = return_img0

        if self.k_tfm > 1 and transform is None:
            raise ValueError(
                'Cannot augment the image {} times '
                'because transform is None'.format(self.k_tfm)
            )

        # Build transform that doesn't apply any data augmentation
        interp_mode = transforms.InterpolationMode.BICUBIC
        to_tensor = []
        to_tensor += [transforms.Resize(input_size, interpolation=interp_mode)]
        to_tensor += [transforms.ToTensor()]
        normalize = transforms.Normalize(
            mean=(0.48145466, 0.4578275, 0.40821073), std=(0.26862954, 0.26130258, 0.27577711)
        )
        to_tensor += [normalize]
        self.to_tensor = transforms.Compose(to_tensor)

    def __len__(self):
        return len(self.data_source)

    def __getitem__(self, idx):
        item = self.data_source[idx]

        output = {
            'label': item["label"],
            'domain': item["domain"],
            'img': item["image"]
        }

        img0 = item["image"]

        if self.transform is not None:
            if isinstance(self.transform, (list, tuple)):
                for i, tfm in enumerate(self.transform):
                    img = self._transform_image(tfm, img0)
                    keyname = 'img'
                    if (i + 1) > 1:
                        keyname += str(i + 1)
                    output[keyname] = img
            else:
                img = self._transform_image(self.transform, img0)
                output['img'] = img

        if self.return_img0:
            output['img0'] = self.to_tensor(img0)

        return output['img'], output['label']

    def _transform_image(self, tfm, img0):
        img_list = []

        for k in range(self.k_tfm):
            img_list.append(tfm(img0))

        img = img_list
        if len(img) == 1:
            img = img[0]

        return img
    

class TipAdapter:
    def __init__(
        self, 
        device: str,
        template: List[str] = ['a photo of a {}.'],
        clip_backbone: str = "RN50",
        augment_epoch: int = 10,
        alpha: float = 1.,
        beta: float = 5.,
    ) -> None:
        """ Class that runs tip adapter
        Args: 
            device: specifying on which device to store tensors
            template: list of strings specifying what to prepend clip token embedding with
            clip_backbone: string indicating backbone to use for clip model (default is ResNet-50)
            augment_epoch: number of epochs to apply augmentation?? just use default...
        """

        self._device = device
        self._template = template
        self._augment_epoch = augment_epoch
        self._class_names = list()
        self._cache_keys = None
        self._cache_values = None
        self._clip_weights = None

        self._alpha = alpha
        self._beta = beta

        self._clip_model, self._preprocess = clip.load(clip_backbone, device=device)
        self._clip_model.eval()
        self._adapter = None

        self._train_tranform = transforms.Compose([
            transforms.RandomResizedCrop(size=224, scale=(0.5, 1), interpolation=transforms.InterpolationMode.BICUBIC),
            transforms.RandomHorizontalFlip(p=0.5),
            transforms.ToTensor(),
            transforms.Normalize(mean=(0.48145466, 0.4578275, 0.40821073), std=(0.26862954, 0.26130258, 0.27577711))
        ])


    def create_cache(
        self, 
        few_shot_data: Dict[str, List[PIL.Image.Image]],
        finetune: bool = True
    ) -> None:
        """ Creates the KV-cache
        Args: 
            few_shot_data: a dictionary where each key is the label and the value is a list of
                `PIL.Image` corresponding to an example image. The `PIL.Image` objects are assumed
                to be `RGB`, not `RGBA` (note make sure to do `.convert('RGB')`)      
            finetune: a boolean variable which represents whether to finetune the tip adapter 
                (empirically shown to provide better results, but takes longer)
        """
        # store class names
        self._class_names = list(few_shot_data.keys())
        # get clip weights
        self._clip_weights = clip_classifier(
            self._class_names, 
            self._template, 
            self._clip_model,
            self._device
        )

        cache_keys = list()
        cache_values = list()

        data_source = self._convert_data_dict_to_list(few_shot_data)
        train_loader_cache = self._build_data_loader(
            data_source=data_source,
            batch_size=256,
            tfm=self._train_tranform, 
            is_train=True, 
            shuffle=False
        )

        with torch.no_grad():
            # Data augmentation for the cache model
            for augment_idx in range(self._augment_epoch):
                train_features = list()

                print('Augment Epoch: {:} / {:}'.format(augment_idx, self._augment_epoch))
                for i, (images, target) in enumerate(tqdm(train_loader_cache)):
                    images = images.to(self._device)
                    image_features = self._clip_model.encode_image(images)
                    train_features.append(image_features)
                    if augment_idx == 0:
                        target = target.to(self._device)
                        cache_values.append(target)
                cache_keys.append(torch.cat(train_features, dim=0).unsqueeze(0))
            
        cache_keys = torch.cat(cache_keys, dim=0).mean(dim=0)
        cache_keys /= cache_keys.norm(dim=-1, keepdim=True)
        cache_keys = cache_keys.permute(1, 0)
        cache_values = F.one_hot(torch.cat(cache_values, dim=0))

        if "cuda" in self._device:
            cache_values = cache_values.half()
        elif "cpu" in self._device:
            cache_values = cache_values.float()

        self._cache_keys = cache_keys
        self._cache_values = cache_values

        if finetune:
            adapter = nn.Linear(cache_keys.shape[0], cache_keys.shape[1], bias=False).to(
                self._clip_model.dtype
            ).to(self._device)
            adapter.weight = nn.Parameter(cache_keys.t())

            optimizer = torch.optim.AdamW(adapter.parameters(), lr=0.001, eps=1e-4)

            train_loader_F = self._build_data_loader(
                data_source=data_source,
                batch_size=256,
                tfm=self._train_tranform, 
                is_train=True, 
                shuffle=True
            )

            scheduler = torch.optim.lr_scheduler.CosineAnnealingLR(optimizer, 20 * len(train_loader_F))

            for train_idx in range(20):
                # Train
                adapter.train()
                correct_samples, all_samples = 0, 0
                loss_list = []
                print('Train Epoch: {:} / {:}'.format(train_idx, 20))

                for i, (images, target) in enumerate(tqdm(train_loader_F)):
                    images, target = images.to(self._device), target.to(self._device)
                    with torch.no_grad():
                        image_features = self._clip_model.encode_image(images)
                        image_features /= image_features.norm(dim=-1, keepdim=True)

                    affinity = adapter(image_features)
                    cache_logits = ((-1) * (self._beta - self._beta * affinity)).exp() @ cache_values
                    clip_logits = 100. * image_features @ self._clip_weights
                    tip_logits = clip_logits + cache_logits * self._alpha

                    loss = F.cross_entropy(tip_logits, target)

                    optimizer.zero_grad()
                    loss.backward()
                    optimizer.step()
                    scheduler.step()
                current_lr = scheduler.get_last_lr()[0]
                # print('LR: {:.6f}, Acc: {:.4f} ({:}/{:}), Loss: {:.4f}'.format(current_lr, correct_samples / all_samples, correct_samples, all_samples, sum(loss_list)/len(loss_list)))

                # Eval
                adapter.eval()
                self._adapter = adapter

    def run(self, imgs: List[PIL.Image.Image], finetune: bool = True) -> List[str]:
        '''Run inference on a set of images
        Args: 
            finetune: a boolean variable which represents whether to finetune the tip adapter 
                (empirically shown to provide better results, but takes longer)

        '''
        features = self._get_test_features(imgs)

        clip_logits = 100. * features @ self._clip_weights

        if finetune:
            if self._adapter is None:
                raise Exception(
                    "First generate KV cache with `finetune` set to True!"
                )
            affinity = self._adapter(features)
        else:
            affinity = features @ self._cache_keys

        cache_logits = ((-1) * (self._beta - self._beta* affinity)).exp() @ self._cache_values

        tip_logits = clip_logits + cache_logits * self._alpha

        predicted_labels = torch.argmax(tip_logits, dim=1).cpu().numpy()

        predicted_classes = list()
        for label in predicted_labels:
            predicted_classes.append(self._class_names[label])

        return predicted_classes
       
    @property
    def cache(self) -> Dict[str, torch.Tensor]:
        '''Returns the cache values
        '''
        return {
            "keys": self._cache_keys, 
            "values": self._cache_values,
            "adapter": self._adapter
        }

    @cache.setter
    def cache(self, cache: Dict[str, torch.Tensor]):
        '''Sets the cache values
        '''
        try:
            self._cache_keys = cache["keys"].to(self._device)
            self._cache_values = cache["values"].to(self._device)
            self._adapter = cache["adapter"].to(self._device)
        except KeyError as e:
            raise ValueError(f"Missing key in cache dictionary: {e}")


        if "cuda" in self._device:
            self._cache_values = self._cache_values.half()
        elif "cpu" in self._device:
            self._cache_values = self._cache_values.float()

    def load_cache_values(
        self, 
        file_path: str
    ):
        """Loads the cache from a file
        """
        try:
            loaded_data = torch.load(file_path)
            self.cache = loaded_data
        except FileNotFoundError:
            raise FileNotFoundError(f"The file {file_path} was not found.")
        
    def save_cache_values(self, file_path: str):
        """Saves the cache values to a file."""
        cache_data = {
            "keys": self._cache_keys,
            "values": self._cache_values,
            "adapter": self._adapter
        }
        torch.save(cache_data, file_path)


    def _get_test_features(self, imgs: List[PIL.Image.Image]) -> torch.Tensor:
        # for now just create dict with dummy labels
        few_shot_data = {self._class_names[0]: imgs}
        data_source = self._convert_data_dict_to_list(few_shot_data)
        test_loader_cache = self._build_data_loader(
            data_source=data_source,
            batch_size=256,
            tfm=self._preprocess, 
            is_train=False, 
            shuffle=False
        )

        features = list()

        with torch.no_grad():
            for images, _ in tqdm(test_loader_cache):
                images = images.to(self._device) 
                image_features = self._clip_model.encode_image(images)
                image_features /= image_features.norm(dim=-1, keepdim=True)
                features.append(image_features)
        
        features = torch.cat(features)

        return features

    def _convert_data_dict_to_list(self, data_source: Dict[str, List[PIL.Image.Image]]):
        data_list = list()
        for idx, class_name in enumerate(self._class_names):
            if class_name not in data_source.keys():
                continue
            pil_image_list = data_source[class_name]
            for img in pil_image_list:
                data_list.append({
                    "image": img,
                    "label": idx,
                    "domain": -1,
                    "classname": class_name
                })

        return data_list
    
    def _build_data_loader(
        self,
        data_source=None,
        batch_size=64,
        input_size=224,
        tfm=None,
        is_train=True,
        shuffle=False,
        dataset_wrapper=None
    ):

        if dataset_wrapper is None:
            dataset_wrapper = DatasetWrapper

        # Build data loader
        data_loader = torch.utils.data.DataLoader(
            dataset_wrapper(data_source, input_size=input_size, transform=tfm, is_train=is_train),
            batch_size=batch_size,
            num_workers=8,
            shuffle=shuffle,
            drop_last=False,
            pin_memory=(torch.cuda.is_available())
        )
        assert len(data_loader) > 0

        return data_loader
    

# Sanity test
if __name__ == "__main__":
    import glob
    import os

    tip_adapter = TipAdapter(device="cuda")
    # replace this with data dir
    test_data_dir = "/home/ritviks/git/Tip-Adapter/data/caltech-101/101_ObjectCategories"
    folders = glob.glob(test_data_dir + "/*")[:10]
    data = dict()

    test_data = dict()
    for folder in folders:
        imgs = glob.glob(folder+"/*")
        label = os.path.basename(folder)

        num_train = int(len(imgs) * 0.8)
        num_test = len(imgs) - num_train
        
        train_ims = list()
        test_ims = list()

        for img in imgs[:num_train]:
            train_ims.append(Image.open(img).convert("RGB"))

        for img in imgs[num_train:]:
            test_ims.append(Image.open(img).convert("RGB"))

        data[label] = train_ims
        test_data[label] = test_ims

    tip_adapter.create_cache(data,finetune=True)
    tip_adapter.save_cache_values("cache_values.pt")

    tip_adapter.load_cache_values("cache_values.pt")

    cache_values = tip_adapter.cache
    tip_adapter.cache = cache_values

    for label, im_list in test_data.items():
        print("Label: ", label)
        predicted_classes = tip_adapter.run(im_list, finetune=True)
        print("Predicted classes: ", predicted_classes)<|MERGE_RESOLUTION|>--- conflicted
+++ resolved
@@ -7,15 +7,8 @@
 import torchvision.transforms as transforms
 from torch.utils.data import Dataset as TorchDataset
 
-<<<<<<< HEAD
 from . import clip
 from .utils import *
-=======
-import clip
-from utils import *
-# from . import clip
-# from .utils import *
->>>>>>> 702eef4b
 
 
 class DatasetWrapper(TorchDataset):
